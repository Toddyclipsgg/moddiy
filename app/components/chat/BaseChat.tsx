--- conflicted
+++ resolved
@@ -83,11 +83,8 @@
       input = '',
       enhancingPrompt,
       handleInputChange,
-<<<<<<< HEAD
-=======
 
       // promptEnhanced,
->>>>>>> 31e03ce9
       enhancePrompt,
       sendMessage,
       handleStop,
@@ -510,60 +507,6 @@
                           if (event.nativeEvent.isComposing) {
                             return;
                           }
-<<<<<<< HEAD
-                        }}
-                      />
-                    )}
-                  </ClientOnly>
-                  <div className="flex justify-between items-center text-sm p-4 pt-2">
-                    <div className="flex gap-1 items-center">
-                      <IconButton title="Upload file" className="transition-all" onClick={() => handleFileUpload()}>
-                        <div className="i-ph:paperclip text-xl"></div>
-                      </IconButton>
-                      <IconButton
-                        title="Enhance prompt"
-                        disabled={input.length === 0 || enhancingPrompt}
-                        className={classNames('transition-all', enhancingPrompt ? 'opacity-100' : '')}
-                        onClick={() => {
-                          enhancePrompt?.();
-                          toast.success('Prompt enhanced!');
-                        }}
-                      >
-                        {enhancingPrompt ? (
-                          <div className="i-svg-spinners:90-ring-with-bg text-bolt-elements-loader-progress text-xl animate-spin"></div>
-                        ) : (
-                          <div className="i-bolt:stars text-xl"></div>
-                        )}
-                      </IconButton>
-
-                      <SpeechRecognitionButton
-                        isListening={isListening}
-                        onStart={startListening}
-                        onStop={stopListening}
-                        disabled={isStreaming}
-                      />
-                      {chatStarted && <ClientOnly>{() => <ExportChatButton exportChat={exportChat} />}</ClientOnly>}
-                      <IconButton
-                        title="Model Settings"
-                        className={classNames('transition-all flex items-center gap-1', {
-                          'bg-bolt-elements-item-backgroundAccent text-bolt-elements-item-contentAccent':
-                            isModelSettingsCollapsed,
-                          'bg-bolt-elements-item-backgroundDefault text-bolt-elements-item-contentDefault':
-                            !isModelSettingsCollapsed,
-                        })}
-                        onClick={() => setIsModelSettingsCollapsed(!isModelSettingsCollapsed)}
-                        disabled={!providerList || providerList.length === 0}
-                      >
-                        <div className={`i-ph:caret-${isModelSettingsCollapsed ? 'right' : 'down'} text-lg`} />
-                        {isModelSettingsCollapsed ? <span className="text-xs">{model}</span> : <span />}
-                      </IconButton>
-                    </div>
-                    {input.length > 3 ? (
-                      <div className="text-xs text-bolt-elements-textTertiary">
-                        Use <kbd className="kdb px-1.5 py-0.5 rounded bg-bolt-elements-background-depth-2">Shift</kbd> +{' '}
-                        <kbd className="kdb px-1.5 py-0.5 rounded bg-bolt-elements-background-depth-2">Return</kbd> a
-                        new line
-=======
 
                           handleSendMessage?.(event);
                         }
@@ -641,7 +584,6 @@
                           <div className={`i-ph:caret-${isModelSettingsCollapsed ? 'right' : 'down'} text-lg`} />
                           {isModelSettingsCollapsed ? <span className="text-xs">{model}</span> : <span />}
                         </IconButton>
->>>>>>> 31e03ce9
                       </div>
                       {input.length > 3 ? (
                         <div className="text-xs text-bolt-elements-textTertiary">
