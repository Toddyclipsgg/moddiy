/*
 * @ts-nocheck
 * Preventing TS checks with files presented in the video for a better presentation.
 */
import { useStore } from '@nanostores/react';
import type { Message } from 'ai';
import { useChat } from 'ai/react';
import { useAnimate } from 'framer-motion';
import { memo, useCallback, useEffect, useRef, useState } from 'react';
import { cssTransition, toast, ToastContainer } from 'react-toastify';
import { useMessageParser, usePromptEnhancer, useShortcuts, useSnapScroll } from '~/lib/hooks';
import { description, useChatHistory } from '~/lib/persistence';
import { chatStore } from '~/lib/stores/chat';
import { workbenchStore } from '~/lib/stores/workbench';
import { DEFAULT_MODEL, DEFAULT_PROVIDER, PROMPT_COOKIE_KEY, PROVIDER_LIST } from '~/utils/constants';
import { cubicEasingFn } from '~/utils/easings';
import { createScopedLogger, renderLogger } from '~/utils/logger';
import { BaseChat } from './BaseChat';
import Cookies from 'js-cookie';
import { debounce } from '~/utils/debounce';
import { useSettings } from '~/lib/hooks/useSettings';
import type { ProviderInfo } from '~/types/model';
import { useSearchParams } from '@remix-run/react';
import { createSampler } from '~/utils/sampler';
import { getTemplates, selectStarterTemplate } from '~/utils/selectStarterTemplate';

const toastAnimation = cssTransition({
  enter: 'animated fadeInRight',
  exit: 'animated fadeOutRight',
});

const logger = createScopedLogger('Chat');

export function Chat() {
  renderLogger.trace('Chat');

  const { ready, initialMessages, storeMessageHistory, importChat, exportChat } = useChatHistory();
  const title = useStore(description);
  useEffect(() => {
    workbenchStore.setReloadedMessages(initialMessages.map((m) => m.id));
  }, [initialMessages]);

  return (
    <>
      {ready && (
        <ChatImpl
          description={title}
          initialMessages={initialMessages}
          exportChat={exportChat}
          storeMessageHistory={storeMessageHistory}
          importChat={importChat}
        />
      )}
      <ToastContainer
        closeButton={({ closeToast }) => {
          return (
            <button className="Toastify__close-button" onClick={closeToast}>
              <div className="i-ph:x text-lg" />
            </button>
          );
        }}
        icon={({ type }) => {
          /**
           * @todo Handle more types if we need them. This may require extra color palettes.
           */
          switch (type) {
            case 'success': {
              return <div className="i-ph:check-bold text-bolt-elements-icon-success text-2xl" />;
            }
            case 'error': {
              return <div className="i-ph:warning-circle-bold text-bolt-elements-icon-error text-2xl" />;
            }
          }

          return undefined;
        }}
        position="bottom-right"
        pauseOnFocusLoss
        transition={toastAnimation}
      />
    </>
  );
}

const processSampledMessages = createSampler(
  (options: {
    messages: Message[];
    initialMessages: Message[];
    isLoading: boolean;
    parseMessages: (messages: Message[], isLoading: boolean) => void;
    storeMessageHistory: (messages: Message[]) => Promise<void>;
  }) => {
    const { messages, initialMessages, isLoading, parseMessages, storeMessageHistory } = options;
    parseMessages(messages, isLoading);

    if (messages.length > initialMessages.length) {
      storeMessageHistory(messages).catch((error) => toast.error(error.message));
    }
  },
  50,
);

interface ChatProps {
  initialMessages: Message[];
  storeMessageHistory: (messages: Message[]) => Promise<void>;
  importChat: (description: string, messages: Message[]) => Promise<void>;
  exportChat: () => void;
  description?: string;
}

export const ChatImpl = memo(
  ({ description, initialMessages, storeMessageHistory, importChat, exportChat }: ChatProps) => {
    useShortcuts();

    const textareaRef = useRef<HTMLTextAreaElement>(null);
    const [chatStarted, setChatStarted] = useState(initialMessages.length > 0);
    const [uploadedFiles, setUploadedFiles] = useState<File[]>([]); // Move here
    const [imageDataList, setImageDataList] = useState<string[]>([]); // Move here
    const [searchParams, setSearchParams] = useSearchParams();
    const [fakeLoading, setFakeLoading] = useState(false);
    const files = useStore(workbenchStore.files);
    const actionAlert = useStore(workbenchStore.alert);
    const { activeProviders, promptId, autoSelectTemplate, contextOptimizationEnabled } = useSettings();

    function isPromptCachingEnabled(): boolean {
      // Server-side default
      if (typeof window === 'undefined') {
        console.log('Server-side: isPromptCachingEnabled: window undefined');
        return false;
      }

      try {
        // Read from localStorage in browser
        const savedState = localStorage.getItem('PROMPT_CACHING_ENABLED');
        console.log('Saved prompt caching state:', savedState);

        return savedState !== null ? JSON.parse(savedState) : false;
      } catch (error) {
        console.error('Error reading prompt caching setting:', error);
        return false; // Default to true if reading fails
      }
    }

    const [model, setModel] = useState(() => {
      const savedModel = Cookies.get('selectedModel');
      return savedModel || DEFAULT_MODEL;
    });
    const [provider, setProvider] = useState(() => {
      const savedProvider = Cookies.get('selectedProvider');
      return (PROVIDER_LIST.find((p) => p.name === savedProvider) || DEFAULT_PROVIDER) as ProviderInfo;
    });

    const { showChat } = useStore(chatStore);

    const [animationScope, animate] = useAnimate();

    const [apiKeys, setApiKeys] = useState<Record<string, string>>({});

<<<<<<< HEAD
    const { messages, isLoading, input, handleInputChange, setInput, stop, append, setMessages, reload } = useChat({
      api: '/api/chat',
      body: {
        apiKeys,
        files,
        promptId,
        contextOptimization: contextOptimizationEnabled,
        isPromptCachingEnabled: provider.name === 'Anthropic' && isPromptCachingEnabled(),
      },
      sendExtraMessageFields: true,
      onError: (error) => {
        logger.error('Request failed\n\n', error);
        toast.error(
          'There was an error processing your request: ' + (error.message ? error.message : 'No details were returned'),
        );
      },
      onFinish: (message, response) => {
        const usage = response.usage;

        if (usage) {
          console.log('Token usage:', usage);

          // You can now use the usage data as needed
        }
=======
    const { messages, isLoading, input, handleInputChange, setInput, stop, append, setMessages, reload, error } =
      useChat({
        api: '/api/chat',
        body: {
          apiKeys,
          files,
          promptId,
          contextOptimization: contextOptimizationEnabled,
        },
        sendExtraMessageFields: true,
        onError: (e) => {
          logger.error('Request failed\n\n', e, error);
          toast.error(
            'There was an error processing your request: ' + (e.message ? e.message : 'No details were returned'),
          );
        },
        onFinish: (message, response) => {
          const usage = response.usage;
>>>>>>> fad41973

          if (usage) {
            console.log('Token usage:', usage);

            // You can now use the usage data as needed
          }

          logger.debug('Finished streaming');
        },
        initialMessages,
        initialInput: Cookies.get(PROMPT_COOKIE_KEY) || '',
      });
    useEffect(() => {
      const prompt = searchParams.get('prompt');

      // console.log(prompt, searchParams, model, provider);

      if (prompt) {
        setSearchParams({});
        runAnimation();
        append({
          role: 'user',
          content: [
            {
              type: 'text',
              text: `[Model: ${model}]\n\n[Provider: ${provider.name}]\n\n${prompt}`,
            },
          ] as any, // Type assertion to bypass compiler check
        });
      }
    }, [model, provider, searchParams]);

    const { enhancingPrompt, promptEnhanced, enhancePrompt, resetEnhancer } = usePromptEnhancer();
    const { parsedMessages, parseMessages } = useMessageParser();

    const TEXTAREA_MAX_HEIGHT = chatStarted ? 400 : 200;

    useEffect(() => {
      chatStore.setKey('started', initialMessages.length > 0);
    }, []);

    useEffect(() => {
      processSampledMessages({
        messages,
        initialMessages,
        isLoading,
        parseMessages,
        storeMessageHistory,
      });
    }, [messages, isLoading, parseMessages]);

    const scrollTextArea = () => {
      const textarea = textareaRef.current;

      if (textarea) {
        textarea.scrollTop = textarea.scrollHeight;
      }
    };

    const abort = () => {
      stop();
      chatStore.setKey('aborted', true);
      workbenchStore.abortAllActions();
    };

    useEffect(() => {
      const textarea = textareaRef.current;

      if (textarea) {
        textarea.style.height = 'auto';

        const scrollHeight = textarea.scrollHeight;

        textarea.style.height = `${Math.min(scrollHeight, TEXTAREA_MAX_HEIGHT)}px`;
        textarea.style.overflowY = scrollHeight > TEXTAREA_MAX_HEIGHT ? 'auto' : 'hidden';
      }
    }, [input, textareaRef]);

    const runAnimation = async () => {
      if (chatStarted) {
        return;
      }

      await Promise.all([
        animate('#examples', { opacity: 0, display: 'none' }, { duration: 0.1 }),
        animate('#intro', { opacity: 0, flex: 1 }, { duration: 0.2, ease: cubicEasingFn }),
      ]);

      chatStore.setKey('started', true);

      setChatStarted(true);
    };

    const sendMessage = async (_event: React.UIEvent, messageInput?: string) => {
      const _input = messageInput || input;

      if (_input.length === 0 || isLoading) {
        return;
      }

      /**
       * @note (delm) Usually saving files shouldn't take long but it may take longer if there
       * many unsaved files. In that case we need to block user input and show an indicator
       * of some kind so the user is aware that something is happening. But I consider the
       * happy case to be no unsaved files and I would expect users to save their changes
       * before they send another message.
       */
      await workbenchStore.saveAllFiles();

      if (error != null) {
        setMessages(messages.slice(0, -1));
      }

      const fileModifications = workbenchStore.getFileModifcations();

      chatStore.setKey('aborted', false);

      runAnimation();

      if (!chatStarted && messageInput && autoSelectTemplate) {
        setFakeLoading(true);
        setMessages([
          {
            id: `${new Date().getTime()}`,
            role: 'user',
            content: [
              {
                type: 'text',
                text: `[Model: ${model}]\n\n[Provider: ${provider.name}]\n\n${_input}`,
              },
              ...imageDataList.map((imageData) => ({
                type: 'image',
                image: imageData,
              })),
            ] as any, // Type assertion to bypass compiler check
          },
        ]);

        // reload();

        const { template, title } = await selectStarterTemplate({
          message: messageInput,
          model,
          provider,
        });

        if (template !== 'blank') {
          const temResp = await getTemplates(template, title).catch((e) => {
            if (e.message.includes('rate limit')) {
              toast.warning('Rate limit exceeded. Skipping starter template\n Continuing with blank template');
            } else {
              toast.warning('Failed to import starter template\n Continuing with blank template');
            }

            return null;
          });

          if (temResp) {
            const { assistantMessage, userMessage } = temResp;

            setMessages([
              {
                id: `${new Date().getTime()}`,
                role: 'user',
                content: messageInput,

                // annotations: ['hidden'],
              },
              {
                id: `${new Date().getTime()}`,
                role: 'assistant',
                content: assistantMessage,
              },
              {
                id: `${new Date().getTime()}`,
                role: 'user',
                content: `[Model: ${model}]\n\n[Provider: ${provider.name}]\n\n${userMessage}`,
                annotations: ['hidden'],
              },
            ]);

            reload();
            setFakeLoading(false);

            return;
          } else {
            setMessages([
              {
                id: `${new Date().getTime()}`,
                role: 'user',
                content: [
                  {
                    type: 'text',
                    text: `[Model: ${model}]\n\n[Provider: ${provider.name}]\n\n${_input}`,
                  },
                  ...imageDataList.map((imageData) => ({
                    type: 'image',
                    image: imageData,
                  })),
                ] as any, // Type assertion to bypass compiler check
              },
            ]);
            reload();
            setFakeLoading(false);

            return;
          }
        } else {
          setMessages([
            {
              id: `${new Date().getTime()}`,
              role: 'user',
              content: [
                {
                  type: 'text',
                  text: `[Model: ${model}]\n\n[Provider: ${provider.name}]\n\n${_input}`,
                },
                ...imageDataList.map((imageData) => ({
                  type: 'image',
                  image: imageData,
                })),
              ] as any, // Type assertion to bypass compiler check
            },
          ]);
          reload();
          setFakeLoading(false);

          return;
        }
      }

      if (fileModifications !== undefined) {
        /**
         * If we have file modifications we append a new user message manually since we have to prefix
         * the user input with the file modifications and we don't want the new user input to appear
         * in the prompt. Using `append` is almost the same as `handleSubmit` except that we have to
         * manually reset the input and we'd have to manually pass in file attachments. However, those
         * aren't relevant here.
         */
        append({
          role: 'user',
          content: [
            {
              type: 'text',
              text: `[Model: ${model}]\n\n[Provider: ${provider.name}]\n\n${_input}`,
            },
            ...imageDataList.map((imageData) => ({
              type: 'image',
              image: imageData,
            })),
          ] as any, // Type assertion to bypass compiler check
        });

        /**
         * After sending a new message we reset all modifications since the model
         * should now be aware of all the changes.
         */
        workbenchStore.resetAllFileModifications();
      } else {
        append({
          role: 'user',
          content: [
            {
              type: 'text',
              text: `[Model: ${model}]\n\n[Provider: ${provider.name}]\n\n${_input}`,
            },
            ...imageDataList.map((imageData) => ({
              type: 'image',
              image: imageData,
            })),
          ] as any, // Type assertion to bypass compiler check
        });
      }

      setInput('');
      Cookies.remove(PROMPT_COOKIE_KEY);

      // Add file cleanup here
      setUploadedFiles([]);
      setImageDataList([]);

      resetEnhancer();

      textareaRef.current?.blur();
    };

    /**
     * Handles the change event for the textarea and updates the input state.
     * @param event - The change event from the textarea.
     */
    const onTextareaChange = (event: React.ChangeEvent<HTMLTextAreaElement>) => {
      handleInputChange(event);
    };

    /**
     * Debounced function to cache the prompt in cookies.
     * Caches the trimmed value of the textarea input after a delay to optimize performance.
     */
    const debouncedCachePrompt = useCallback(
      debounce((event: React.ChangeEvent<HTMLTextAreaElement>) => {
        const trimmedValue = event.target.value.trim();
        Cookies.set(PROMPT_COOKIE_KEY, trimmedValue, { expires: 30 });
      }, 1000),
      [],
    );

    const [messageRef, scrollRef] = useSnapScroll();

    useEffect(() => {
      const storedApiKeys = Cookies.get('apiKeys');

      if (storedApiKeys) {
        setApiKeys(JSON.parse(storedApiKeys));
      }
    }, []);

    const handleModelChange = (newModel: string) => {
      setModel(newModel);
      Cookies.set('selectedModel', newModel, { expires: 30 });
    };

    const handleProviderChange = (newProvider: ProviderInfo) => {
      setProvider(newProvider);
      Cookies.set('selectedProvider', newProvider.name, { expires: 30 });
    };

    return (
      <BaseChat
        ref={animationScope}
        textareaRef={textareaRef}
        input={input}
        showChat={showChat}
        chatStarted={chatStarted}
        isStreaming={isLoading || fakeLoading}
        enhancingPrompt={enhancingPrompt}
        promptEnhanced={promptEnhanced}
        sendMessage={sendMessage}
        model={model}
        setModel={handleModelChange}
        provider={provider}
        setProvider={handleProviderChange}
        providerList={activeProviders}
        messageRef={messageRef}
        scrollRef={scrollRef}
        handleInputChange={(e) => {
          onTextareaChange(e);
          debouncedCachePrompt(e);
        }}
        handleStop={abort}
        description={description}
        importChat={importChat}
        exportChat={exportChat}
        messages={messages.map((message, i) => {
          if (message.role === 'user') {
            return message;
          }

          return {
            ...message,
            content: parsedMessages[i] || '',
          };
        })}
        enhancePrompt={() => {
          enhancePrompt(
            input,
            (input) => {
              setInput(input);
              scrollTextArea();
            },
            model,
            provider,
            apiKeys,
          );
        }}
        uploadedFiles={uploadedFiles}
        setUploadedFiles={setUploadedFiles}
        imageDataList={imageDataList}
        setImageDataList={setImageDataList}
        actionAlert={actionAlert}
        clearAlert={() => workbenchStore.clearAlert()}
      />
    );
  },
);<|MERGE_RESOLUTION|>--- conflicted
+++ resolved
@@ -156,32 +156,6 @@
 
     const [apiKeys, setApiKeys] = useState<Record<string, string>>({});
 
-<<<<<<< HEAD
-    const { messages, isLoading, input, handleInputChange, setInput, stop, append, setMessages, reload } = useChat({
-      api: '/api/chat',
-      body: {
-        apiKeys,
-        files,
-        promptId,
-        contextOptimization: contextOptimizationEnabled,
-        isPromptCachingEnabled: provider.name === 'Anthropic' && isPromptCachingEnabled(),
-      },
-      sendExtraMessageFields: true,
-      onError: (error) => {
-        logger.error('Request failed\n\n', error);
-        toast.error(
-          'There was an error processing your request: ' + (error.message ? error.message : 'No details were returned'),
-        );
-      },
-      onFinish: (message, response) => {
-        const usage = response.usage;
-
-        if (usage) {
-          console.log('Token usage:', usage);
-
-          // You can now use the usage data as needed
-        }
-=======
     const { messages, isLoading, input, handleInputChange, setInput, stop, append, setMessages, reload, error } =
       useChat({
         api: '/api/chat',
@@ -190,6 +164,7 @@
           files,
           promptId,
           contextOptimization: contextOptimizationEnabled,
+          isPromptCachingEnabled: provider.name === 'Anthropic' && isPromptCachingEnabled(),
         },
         sendExtraMessageFields: true,
         onError: (e) => {
@@ -200,7 +175,6 @@
         },
         onFinish: (message, response) => {
           const usage = response.usage;
->>>>>>> fad41973
 
           if (usage) {
             console.log('Token usage:', usage);
